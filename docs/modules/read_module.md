# Geospatial Data Reading and Manipulation

## Protocols

The `georeader` package uses two main protocols to define interfaces for geospatial data:

### GeoDataBase Protocol

<<<<<<< HEAD
This is the minimal interface required for geospatial operations. Any class implementing this protocol provides basic spatial information:
=======
This is the minimal interface required for geospatial operations. [Window methods](#window-methods) require objects implementing this protocol as input. Any class implementing this protocol provides basic spatial information:
>>>>>>> 8a1e062c

- `transform`: A rasterio.Affine object defining the spatial transform
- `crs`: Coordinate reference system
- `shape`: The shape of the data array
- `width`: Width of the data (shape[-1])
- `height`: Height of the data (shape[-2])

### GeoData Protocol

<<<<<<< HEAD
This extends the `GeoDataBase` protocol with methods for data access and manipulation:
=======
This extends the `GeoDataBase` protocol with methods for data access. [Read methods](#read-methods) require objects implementing this protocol as inputs. Classes implementing the `GeoData` protocol must have the following methods and properties:
>>>>>>> 8a1e062c

- All properties from `GeoDataBase`
- `load(boundless: bool = True) -> GeoTensor`: Loads data into memory
- `read_from_window(window, boundless) -> Union[Self, GeoTensor]`: Reads data from a window
- `values`: Returns the data array
- `res`: Resolution (tuple of x and y resolution)
- `dtype`: Data type
- `dims`: Dimension names
- `fill_value_default`: Fill value for missing data
- `bounds`: Data bounds
- `footprint(crs: Optional[str] = None) -> Polygon`: Returns the footprint as a polygon

## Implementations

<<<<<<< HEAD
The library provides two main implementations of these protocols:

1. **[GeoTensor](../modules/geotensor_module.md)**: A numpy-based implementation for in-memory operations.
2. **[RasterioReader](../modules/rasterio_reader.md)**: An implementation for lazy-loading with `rasterio`.
=======
The library provides the following implementations of the `GeoData` protocol:

1. **[GeoTensor](../modules/geotensor_module.md)**: A numpy-based implementation for in-memory operations.
2. **[RasterioReader](../modules/rasterio_reader.md)**: An implementation for lazy-loading with `rasterio`.
3. **[readers.*](../modules/readers_module.md)**: Custom readers for official data formats of several satellite missions ([Sentinel-2](../modules/readers_module.md#sentinel-2-reader), [Proba-V](../modules/readers_module.md#proba-v-reader), [SpotVGT](../modules/readers_module.md#spot-vgt-reader), [EMIT](../modules/readers_module.md#emit-reader), [PRISMA](../modules/readers_module.md#prisma-reader) or [EnMAP](../modules/readers_module.md#enmap-reader)).
>>>>>>> 8a1e062c

## Window and Read Methods

The API provides two types of methods:

### Window Methods

These methods work with any object implementing the `GeoDataBase` protocol. They calculate [`rasterio.windows`](https://rasterio.readthedocs.io/en/stable/api/rasterio.windows.html) objects without reading any data:

- [`window_from_bounds`](#georeader.read.window_from_bounds): Creates a window to read from the raster from geographic bounds
- [`window_from_center_coords`](#georeader.read.window_from_center_coords): Creates a window  to read from the raster  centered on specific coordinates.
- [`window_from_polygon`](#georeader.read.window_from_polygon): Creates a window  to read from the raster that contains a polygon
- [`window_from_tile`](#georeader.read.window_from_tile): Creates a window  to read from the raster from X/Y/Z Web Mercator tiles.

### Read Methods

These methods require objects implementing the `GeoData` protocol. They load and transform data:

- [`read_from_center_coords`](#georeader.read.read_from_center_coords): Reads data centered on specific coordinates
- [`read_from_bounds`](#georeader.read.read_from_bounds): Reads data within geographic bounds
- [`read_from_polygon`](#georeader.read.read_from_polygon): Reads data within a polygon's boundaries
- [`read_from_tile`](#georeader.read.read_from_tile): Reads data from X/Y/Z Web Mercator tiles.
- [`read_to_crs`](#georeader.read.read_to_crs): Reads data and reprojects to a different coordinate reference system
- [`read_reproject_like`](#georeader.read.read_reproject_like): Reprojects data to match spatial extent and shape of another GeoData object.
- [`resize`](#georeader.read.resize): Changes the spatial resolution of the data.
- [`read_reproject`](#georeader.read.read_reproject): Low-level function for arbitrary reprojection.
- [`read_rpcs`](#georeader.read.read_rpcs): Georeferences data using rational polynomial coefficients.
- [`spatial_mosaic`](#georeader.mosaic.spatial_mosaic): Creates a spatial mosaic by combining spatially multiple GeoData objects.

<<<<<<< HEAD
## API Reference

### Read Methods
=======

## API Reference
>>>>>>> 8a1e062c

::: georeader.read
    options:
      members:
        - read_from_center_coords
        - read_from_bounds
        - read_from_polygon
        - read_from_window
        - read_from_tile
        - read_to_crs
        - read_reproject_like
        - resize
        - read_reproject
        - read_rpcs

::: georeader.mosaic
    options:
      members:
        - spatial_mosaic

### Window Methods

::: georeader.read
    options:
      members:
        - read_from_center_coords
        - window_from_bounds
        - window_from_center_coords
        - window_from_polygon
        - window_from_tile

::: georeader.mosaic
    options:
      members:
        - spatial_mosaic
    <|MERGE_RESOLUTION|>--- conflicted
+++ resolved
@@ -6,11 +6,7 @@
 
 ### GeoDataBase Protocol
 
-<<<<<<< HEAD
-This is the minimal interface required for geospatial operations. Any class implementing this protocol provides basic spatial information:
-=======
 This is the minimal interface required for geospatial operations. [Window methods](#window-methods) require objects implementing this protocol as input. Any class implementing this protocol provides basic spatial information:
->>>>>>> 8a1e062c
 
 - `transform`: A rasterio.Affine object defining the spatial transform
 - `crs`: Coordinate reference system
@@ -20,11 +16,7 @@
 
 ### GeoData Protocol
 
-<<<<<<< HEAD
-This extends the `GeoDataBase` protocol with methods for data access and manipulation:
-=======
 This extends the `GeoDataBase` protocol with methods for data access. [Read methods](#read-methods) require objects implementing this protocol as inputs. Classes implementing the `GeoData` protocol must have the following methods and properties:
->>>>>>> 8a1e062c
 
 - All properties from `GeoDataBase`
 - `load(boundless: bool = True) -> GeoTensor`: Loads data into memory
@@ -39,18 +31,11 @@
 
 ## Implementations
 
-<<<<<<< HEAD
-The library provides two main implementations of these protocols:
-
-1. **[GeoTensor](../modules/geotensor_module.md)**: A numpy-based implementation for in-memory operations.
-2. **[RasterioReader](../modules/rasterio_reader.md)**: An implementation for lazy-loading with `rasterio`.
-=======
 The library provides the following implementations of the `GeoData` protocol:
 
 1. **[GeoTensor](../modules/geotensor_module.md)**: A numpy-based implementation for in-memory operations.
 2. **[RasterioReader](../modules/rasterio_reader.md)**: An implementation for lazy-loading with `rasterio`.
 3. **[readers.*](../modules/readers_module.md)**: Custom readers for official data formats of several satellite missions ([Sentinel-2](../modules/readers_module.md#sentinel-2-reader), [Proba-V](../modules/readers_module.md#proba-v-reader), [SpotVGT](../modules/readers_module.md#spot-vgt-reader), [EMIT](../modules/readers_module.md#emit-reader), [PRISMA](../modules/readers_module.md#prisma-reader) or [EnMAP](../modules/readers_module.md#enmap-reader)).
->>>>>>> 8a1e062c
 
 ## Window and Read Methods
 
@@ -80,14 +65,9 @@
 - [`read_rpcs`](#georeader.read.read_rpcs): Georeferences data using rational polynomial coefficients.
 - [`spatial_mosaic`](#georeader.mosaic.spatial_mosaic): Creates a spatial mosaic by combining spatially multiple GeoData objects.
 
-<<<<<<< HEAD
 ## API Reference
 
 ### Read Methods
-=======
-
-## API Reference
->>>>>>> 8a1e062c
 
 ::: georeader.read
     options:
