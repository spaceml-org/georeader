--- conflicted
+++ resolved
@@ -1,8 +1,4 @@
-<<<<<<< HEAD
-__version__ = "1.0.7"
-=======
-__version__ = "1.0.6"
->>>>>>> b2da32cb
+__version__ = "1.0.8"
 
 import math
 from typing import Tuple, Any, Union
