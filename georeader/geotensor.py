import numpy as np
from typing import Any, Dict, Union, Tuple, Optional, List
import rasterio
import rasterio.windows
from georeader import window_utils
from georeader.window_utils import window_bounds
from numpy.typing import ArrayLike
from itertools import product
from shapely.geometry import Polygon, MultiPolygon
import numbers
from numpy.typing import NDArray
<<<<<<< HEAD
from typing_extensions import Self
from rasterio import Affine

=======
import warnings
>>>>>>> 47c3d869

Tensor = NDArray

ORDERS = {
    "nearest": 0,
    "bilinear": 1,
    "bicubic": 2,
}

# https://developmentseed.org/titiler/advanced/performance_tuning/#aws-configuration
RIO_ENV_OPTIONS_DEFAULT = dict(
    GDAL_DISABLE_READDIR_ON_OPEN="EMPTY_DIR",
    GDAL_HTTP_MERGE_CONSECUTIVE_RANGES="YES",
    GDAL_CACHEMAX=2_000_000_000,  # GDAL raster block cache size. If its value is small (less than 100000),
    # it is assumed to be measured in megabytes, otherwise in bytes. https://trac.osgeo.org/gdal/wiki/ConfigOptions#GDAL_CACHEMAX
    GDAL_HTTP_MULTIPLEX="YES",
)

def _vsi_path(path:str)->str:
    """
    Function to convert a path to a VSI path. We use this function to try re-reading the image 
    disabling the VSI cache. This fixes the error when the remote file is modified from another
    program.

<<<<<<< HEAD
class GeoTensor(np.ndarray):
=======
    Args:
        - path: path to convert to VSI path
    
    Returns:
        VSI path
    """
    if not "://" in path:
        return path
    
    protocol, remainder_path = path.split("://")
    
    if path.startswith("http"):
        return f"/vsicurl/{path}"
    elif protocol in ["s3", "gs", "az", "oss"]:
        return f"/vsi{protocol}/{remainder_path}"
    else:
        warnings.warn(f"Protocol {protocol} not recognized. Returning the original path")
        return path


def get_rio_options_path(options:dict, path:str) -> Dict[str, str]:
    if "read_with_CPL_VSIL_CURL_NON_CACHED" in options:
        options = options.copy()
        if options["read_with_CPL_VSIL_CURL_NON_CACHED"]:
            options["CPL_VSIL_CURL_NON_CACHED"] = _vsi_path(path)
        del options["read_with_CPL_VSIL_CURL_NON_CACHED"]
    return options

class GeoTensor:
>>>>>>> 47c3d869
    """
    This class is a wrapper around a numpy tensor with geospatial information.
    It can store 2D, 3D or 4D tensors. The last two dimensions are the spatial dimensions.

    Args:
        values (Tensor): numpy or torch tensor (2D, 3D or 4D).
        transform (rasterio.Affine): affine geospatial transform
        crs (Any): coordinate reference system
        fill_value_default (Optional[Union[int, float]], optional): Value to fill when
            reading out of bounds. Could be None. Defaults to 0.

    Attributes:
        values (NDArray): numpy or torch tensor
        transform (rasterio.Affine): affine geospatial transform
        crs (Any): coordinate reference system
        fill_value_default (Optional[Union[int, float]], optional): Value to fill when
            reading out of bounds. Could be None. Defaults to 0.
        shape (Tuple): shape of the tensor
        res (Tuple[float, float]): resolution of the tensor
        dtype: data type of the tensor
        height (int): height of the tensor
        width (int): width of the tensor
        count (int): number of bands in the tensor
        bounds (Tuple[float, float, float, float]): bounds of the tensor
        dims (Tuple[str]): names of the dimensions
        attrs (Dict[str, Any]): dictionary with the attributes of the GeoTensor

    Examples:
        >>> import numpy as np
        >>> transform = rasterio.Affine(1, 0, 0, 0, -1, 0)
        >>> crs = "EPSG:4326"
        >>> gt = GeoTensor(np.random.rand(3, 100, 100), transform, crs)

    """

    def __new__(
        cls,
        values: NDArray,
        transform: rasterio.Affine,
        crs: Any,
        fill_value_default: Optional[Union[int, float]] = 0,
        attrs: Optional[Dict[str, Any]] = None,
    ):
        """
        This class is a wrapper around a numpy or torch tensor with geospatial information.

        Args:
            values (NDArray): numpy or torch tensor
            transform (rasterio.Affine): affine geospatial transform
            crs (Any): coordinate reference system
            fill_value_default (Optional[Union[int, float]], optional): Value to fill when
                reading out of bounds. Could be None. Defaults to 0.
            attrs (Optional[Dict[str, Any]], optional): dictionary with the attributes of the GeoTensor
                Defaults to None.

        Raises:
            ValueError: when the shape of the tensor is not 2d, 3d or 4d.
        """
        obj = np.asarray(values).view(cls)

        obj.transform = transform
        obj.crs = crs
        obj.fill_value_default = fill_value_default
        shape = obj.shape
        if (len(shape) < 2) or (len(shape) > 4):
            raise ValueError(f"Expected 2d-4d array found {shape}")

        obj.attrs = attrs if attrs is not None else {}

        return obj

    def __array_finalize__(self, obj: Optional[Union[np.ndarray, Self]]) -> None:
        """
        Initialize attributes when a new GeoTensor is created from an existing array.

        This method is called whenever a new array object is created from an existing array
        (e.g., through slicing, view casting, or copy operations).

        Args:
            obj (Optional[np.ndarray]): The array object from which the new array is created.
                                       Can be None if the array is being created from scratch.
        """
        if obj is None:
            return

        if hasattr(obj, "transform"):
            self.transform: rasterio.Affine = getattr(obj, "transform", None)
        if hasattr(obj, "crs"):
            self.crs = getattr(obj, "crs", None)
        if hasattr(obj, "fill_value_default"):
            self.fill_value_default = getattr(obj, "fill_value_default", None)
        if hasattr(obj, "attrs"):
            self.attrs = getattr(obj, "attrs", None)

    def  __array_ufunc__(self, ufunc, method, *inputs, **kwargs):
        """
        Handle NumPy universal functions applied to this GeoTensor.

        This method is called when a NumPy universal function (ufunc) is applied to the GeoTensor.
        It converts GeoTensor inputs to NumPy arrays, applies the ufunc, and converts array results
        back to GeoTensor objects with the same geospatial metadata.

        Args:
            ufunc (np.ufunc): The NumPy universal function being applied
            method (str): The method of the ufunc ('__call__', 'reduce', etc.)
            *inputs: The input arrays to the ufunc
            **kwargs: Additional keyword arguments to the ufunc

        Returns:
            Union[GeoTensor, NDArray]: If the result is an array, returns a new GeoTensor with the same
                                  geospatial attributes. Otherwise, returns the original result.
        """
        # Normal processing for most operations
        inputs_arr = tuple(
            x.view(np.ndarray) if isinstance(x, GeoTensor) else x for x in inputs
        )
        # Handle 'out' argument if present
        out = kwargs.pop('out', None)
        out_arrays = None
        
        if out:
            # Convert GeoTensor outputs to regular arrays
            if isinstance(out, tuple):
                out_arrays = tuple(
                    o.view(np.ndarray) if isinstance(o, GeoTensor) else o 
                    for o in out
                )
            else:
                out_arrays = (out.view(np.ndarray),) if isinstance(out, GeoTensor) else (out,)
            kwargs['out'] = out_arrays
        
        # Delegate to numpy's implementation
        result = super().__array_ufunc__(ufunc, method, *inputs_arr, **kwargs)
        
        cast_to_geotensor = self._preserved_spatial(method, **kwargs)
        
        # Propagate metadata to output arrays
        if out_arrays:
            for o_orig, o_new in zip(out if isinstance(out, tuple) else [out], out_arrays):
                if cast_to_geotensor and isinstance(o_orig, GeoTensor) and isinstance(o_new, np.ndarray):
                    o_new = o_orig.array_as_geotensor(o_new)

        # Normal ufunc processing for other cases
        if cast_to_geotensor:
            return self.array_as_geotensor(result)
        
        return result

    def _preserved_spatial(self, method:str,  **kwargs) -> bool:
        """Special handling for reduction operations (sum, mean, max, etc.)"""
        # Extract reduction axis (default is flattening)
        if method != "reduce":
            return True  # No reduction, preserve spatial dims
        
        axis = kwargs.get("axis", None)

        # Check if reduction preserves spatial structure (last 2 dims untouched)
        if axis is not None:
            if isinstance(axis, int):
                preserve_spatial = axis not in [-1, -2, self.ndim - 1, self.ndim - 2]
            else:  # tuple of axes
                preserve_spatial = all(
                    ax not in [-1, -2, self.ndim - 1, self.ndim - 2] for ax in axis
                )
        else:
            preserve_spatial = False  # Full reduction eliminates all dims

        # For full reductions or spatial dim reductions, return plain array/scalar
        return preserve_spatial

    def array_as_geotensor(self, result: Union[np.ndarray, Self], 
                           fill_value_default:Optional[numbers.Number]=None) -> Self:
        """
        Convert a NumPy array result back to a GeoTensor.

        Args:
            result (Union[np.ndarray, Self]): Any NumPy array or GeoTensor.
            fill_value_default: fill value for the returned GeoTensor.

        Returns:
            Self: A new GeoTensor with the same geospatial attributes as the original.
        """

        # Propagate metadata for array results
        if isinstance(result, np.ndarray):
            if result.shape[-2:] != self.shape[-2:]:
                raise ValueError("Operation altered spatial dimensions!")

            if fill_value_default is None:
                fill_value_default = self.fill_value_default
            
            result = GeoTensor(
                result,
                transform=self.transform,
                crs=self.crs,
                fill_value_default=fill_value_default,
                attrs=self.attrs,
            )

        return result

    def __array__(self, dtype: Optional[np.dtype] = None) -> np.ndarray:
        """
        Convert the GeoTensor to a standard NumPy array.

        This method is called by np.asarray() and most NumPy functions to get
        the underlying NumPy array representation of this object.

        Args:
            dtype (Optional[np.dtype]): The desired data type for the returned array.
                                       If None, the array's current dtype is preserved.

        Returns:
            np.ndarray: A NumPy array view of this GeoTensor.
        """
        return np.asarray(self.view(np.ndarray), dtype=dtype)

    @property
    def values(self):
        """Return a view of the array (memory shared with original)"""
        return self.view(np.ndarray)

    @property
    def dims(self) -> Tuple[str]:
        # TODO allow different ordering of dimensions?
        shape = self.shape
        if len(shape) == 2:
            dims = ("y", "x")
        elif len(shape) == 3:
            dims = ("band", "y", "x")
        elif len(shape) == 4:
            dims = ("time", "band", "y", "x")
        else:
            raise ValueError(f"Unexpected 2d-4d array found {shape}")

        return dims

    def to_json(self) -> Dict[str, Any]:
        return {
            "values": self.values.tolist(),
            "transform": [
                self.transform.a,
                self.transform.b,
                self.transform.c,
                self.transform.d,
                self.transform.e,
                self.transform.f,
            ],
            "crs": str(self.crs),
            "fill_value_default": self.fill_value_default,
        }

    @classmethod
    def from_json(cls, json: Dict[str, Any]) -> Self:
        return cls(
            np.array(json["values"]),
            rasterio.Affine(*json["transform"]),
            json["crs"],
            json["fill_value_default"],
        )

    @property
    def res(self) -> Tuple[float, float]:
        return window_utils.res(self.transform)

    @property
    def dtype(self):
        return self.values.dtype

    @property
    def height(self) -> int:
        return self.shape[-2]

    @property
    def width(self) -> int:
        return self.shape[-1]

    @property
    def count(self) -> int:
        return self.shape[-3]

    @property
    def bounds(self) -> Tuple[float, float, float, float]:
        return window_bounds(
            rasterio.windows.Window(
                row_off=0, col_off=0, height=self.height, width=self.width
            ),
            self.transform,
        )

    def set_dtype(self, dtype):
        self.values = self.values.astype(dtype=dtype)

    # Not needed due to ufunc implementation?
    # def astype(self, dtype) -> Self:
    #     return GeoTensor(
    #         self.values.astype(dtype), self.transform, self.crs, self.fill_value_default
    #     )

    def meshgrid(self, dst_crs: Optional[Any] = None) -> Tuple[NDArray, NDArray]:
        """
        Create a meshgrid of spatial dimensions of the GeoTensor.

        Args:
            dst_crs (Optional[Any], optional): output coordinate reference system. Defaults to None.

        Returns:
            Tuple[NDArray, NDArray]: 2D arrays of xs and ys coordinates.
        """
        from georeader import griddata

        return griddata.meshgrid(
            self.transform,
            self.width,
            self.height,
            source_crs=self.crs,
            dst_crs=dst_crs,
        )

    def load(self) -> Self:
        return self

    def __copy__(self) -> Self:
        return GeoTensor(
            self.values.copy(), self.transform, self.crs, self.fill_value_default
        )

    def copy(self) -> Self:
        return self.__copy__()

    def same_extent(self, other: Self, precision: float = 1e-3) -> bool:
        """
        Check if two GeoTensors have the same georeferencing (crs, transform and spatial dimensions).

        Args:
            other (GeoTensor | GeoData): GeoTensor to compare with. Other GeoData object can be passed (it requires crs, transform and shape attributes)
            precision (float, optional): precision to compare the transform. Defaults to 1e-3.

        Returns:
            bool: True if both GeoTensors have the same georeferencing.
        """
        return (
            self.transform.almost_equals(other.transform, precision=precision)
            and window_utils.compare_crs(self.crs, other.crs)
            and (self.shape[-2:] == other.shape[-2:])
        )

    def __add__(self, other: Union[numbers.Number, NDArray, Self]) -> Self:
        """
        Add two GeoTensors. The georeferencing must match.

        Args:
            other (GeoTensor): GeoTensor to add.

        Raises:
            ValueError: if the georeferencing does not match.
            TypeError: if other is not a GeoTensor.

        Returns:
            GeoTensor: GeoTensor with the result of the addition.
        """
        if isinstance(other, GeoTensor):
            if self.same_extent(other):
                other = other.values
            else:
                raise ValueError(
                    "GeoTensor georref must match for addition. "
                    "Use `read.read_reproject_like(other, self)` to "
                    "to reproject `other` to `self` georreferencing."
                )

        result_values = self.values + other

        return GeoTensor(
            result_values,
            transform=self.transform,
            crs=self.crs,
            fill_value_default=self.fill_value_default,
            attrs=self.attrs,
        )

    def __sub__(self, other: Union[numbers.Number, NDArray, Self]) -> Self:
        """
        Substract two GeoTensors. The georeferencing must match.

        Args:
            other (GeoTensor): GeoTensor to add.

        Raises:
            ValueError: if the georeferencing does not match.
            TypeError: if other is not a GeoTensor.

        Returns:
            GeoTensor: GeoTensor with the result of the substraction.

        """
        if isinstance(other, GeoTensor):
            if self.same_extent(other):
                other = other.values
            else:
                raise ValueError(
                    "GeoTensor georref must match for substraction. "
                    "Use `read.read_reproject_like(other, self)` to "
                    "to reproject `other` to `self` georreferencing."
                )

        result_values = self.values - other

        return GeoTensor(
            result_values,
            transform=self.transform,
            crs=self.crs,
            fill_value_default=self.fill_value_default,
            attrs=self.attrs,
        )

    def __mul__(self, other: Union[numbers.Number, NDArray, Self]) -> Self:
        """
        Multiply two GeoTensors. The georeferencing must match.

        Args:
            other (GeoTensor): GeoTensor to add.

        Raises:
            ValueError: if the georeferencing does not match.
            TypeError: if other is not a GeoTensor.

        Returns:
            GeoTensor: GeoTensor with the result of the multiplication.
        """
        if isinstance(other, GeoTensor):
            if self.same_extent(other):
                other = other.values
            else:
                raise ValueError(
                    "GeoTensor georref must match for multiplication. "
                    "Use `read.read_reproject_like(other, self)` to "
                    "to reproject `other` to `self` georreferencing."
                )

        result_values = self.values * other

        return GeoTensor(
            result_values,
            transform=self.transform,
            crs=self.crs,
            fill_value_default=self.fill_value_default,
            attrs=self.attrs,
        )

    def __truediv__(self, other: Union[numbers.Number, NDArray, Self]) -> Self:
        """
        Divide two GeoTensors. The georeferencing must match.

        Args:
            other (GeoTensor): GeoTensor to add.

        Raises:
            ValueError: if the georeferencing does not match.
            TypeError: if other is not a GeoTensor.

        Returns:
            GeoTensor: GeoTensor with the result of the division.
        """
        if isinstance(other, GeoTensor):
            if self.same_extent(other):
                other = other.values
            else:
                raise ValueError(
                    "GeoTensor georref must match for division. "
                    "Use `read.read_reproject_like(other, self)` to "
                    "to reproject `other` to `self` georreferencing."
                )

        result_values = self.values / other

        return GeoTensor(
            result_values,
            transform=self.transform,
            crs=self.crs,
            fill_value_default=self.fill_value_default,
            attrs=self.attrs,
        )

    def __and__(self, other: Union[numbers.Number, NDArray, Self]) -> Self:
        """
        Perform bitwise AND operation between two GeoTensors. The georeferencing must match.

        Args:
            other (Union[numbers.Number, NDArray, GeoTensor]): GeoTensor or array-like to AND with.

        Raises:
            ValueError: if the georeferencing does not match when other is a GeoTensor.

        Returns:
            GeoTensor: GeoTensor with the result of the bitwise AND operation.
        """
        if isinstance(other, GeoTensor):
            if self.same_extent(other):
                other = other.values
            else:
                raise ValueError(
                    "GeoTensor georref must match for bitwise AND. "
                    "Use `read.read_reproject_like(other, self)` to "
                    "to reproject `other` to `self` georreferencing."
                )

        result_values = self.values & other

        return GeoTensor(
            result_values,
            transform=self.transform,
            crs=self.crs,
            fill_value_default=self.fill_value_default,
            attrs=self.attrs,
        )

    def __or__(self, other: Union[numbers.Number, NDArray, Self]) -> Self:
        """
        Perform bitwise OR operation between two GeoTensors. The georeferencing must match.

        Args:
            other (Union[numbers.Number, NDArray, GeoTensor]): GeoTensor or array-like to OR with.

        Raises:
            ValueError: if the georeferencing does not match when other is a GeoTensor.

        Returns:
            GeoTensor: GeoTensor with the result of the bitwise OR operation.
        """
        if isinstance(other, GeoTensor):
            if self.same_extent(other):
                other = other.values
            else:
                raise ValueError(
                    "GeoTensor georref must match for bitwise OR. "
                    "Use `read.read_reproject_like(other, self)` to "
                    "to reproject `other` to `self` georreferencing."
                )

        result_values = self.values | other

        return GeoTensor(
            result_values,
            transform=self.transform,
            crs=self.crs,
            fill_value_default=self.fill_value_default,
            attrs=self.attrs,
        )

    def __eq__(self, other: Union[numbers.Number, NDArray, Self]) -> Self:
        """
        Element-wise equality comparison between GeoTensors or with a scalar/array.
        The georeferencing must match if comparing with another GeoTensor.

        Args:
            other (Union[numbers.Number, NDArray, GeoTensor]): Value to compare with.

        Raises:
            ValueError: If comparing with a GeoTensor and the georeferencing doesn't match.

        Returns:
            GeoTensor: GeoTensor with boolean values indicating equality.
        """
        if isinstance(other, GeoTensor):
            if self.same_extent(other):
                other = other.values
            else:
                raise ValueError(
                    "GeoTensor georref must match for comparison. "
                    "Use `read.read_reproject_like(other, self)` to "
                    "to reproject `other` to `self` georreferencing."
                )

        result_values = self.values == other

        return GeoTensor(
            result_values,
            transform=self.transform,
            crs=self.crs,
            fill_value_default=False,
            attrs=self.attrs,
        )

    def __ne__(self, other: Union[numbers.Number, NDArray, Self]) -> Self:
        """
        Element-wise inequality comparison between GeoTensors or with a scalar/array.
        The georeferencing must match if comparing with another GeoTensor.

        Args:
            other (Union[numbers.Number, NDArray, GeoTensor]): Value to compare with.

        Raises:
            ValueError: If comparing with a GeoTensor and the georeferencing doesn't match.

        Returns:
            GeoTensor: GeoTensor with boolean values indicating inequality.
        """
        if isinstance(other, GeoTensor):
            if self.same_extent(other):
                other = other.values
            else:
                raise ValueError(
                    "GeoTensor georref must match for comparison. "
                    "Use `read.read_reproject_like(other, self)` to "
                    "to reproject `other` to `self` georreferencing."
                )

        result_values = self.values != other

        return GeoTensor(
            result_values,
            transform=self.transform,
            crs=self.crs,
            fill_value_default=False,
            attrs=self.attrs,
        )

    def __lt__(self, other: Union[numbers.Number, NDArray, Self]) -> Self:
        """
        Element-wise less than comparison between GeoTensors or with a scalar/array.
        The georeferencing must match if comparing with another GeoTensor.

        Args:
            other (Union[numbers.Number, NDArray, GeoTensor]): Value to compare with.

        Raises:
            ValueError: If comparing with a GeoTensor and the georeferencing doesn't match.

        Returns:
            GeoTensor: GeoTensor with boolean values indicating less than relationship.
        """
        if isinstance(other, GeoTensor):
            if self.same_extent(other):
                other = other.values
            else:
                raise ValueError(
                    "GeoTensor georref must match for comparison. "
                    "Use `read.read_reproject_like(other, self)` to "
                    "to reproject `other` to `self` georreferencing."
                )

        result_values = self.values < other

        return GeoTensor(
            result_values,
            transform=self.transform,
            crs=self.crs,
            fill_value_default=False,
            attrs=self.attrs,
        )

    def __le__(self, other: Union[numbers.Number, NDArray, Self]) -> Self:
        """
        Element-wise less than or equal comparison between GeoTensors or with a scalar/array.
        The georeferencing must match if comparing with another GeoTensor.

        Args:
            other (Union[numbers.Number, NDArray, GeoTensor]): Value to compare with.

        Raises:
            ValueError: If comparing with a GeoTensor and the georeferencing doesn't match.

        Returns:
            GeoTensor: GeoTensor with boolean values indicating less than or equal relationship.
        """
        if isinstance(other, GeoTensor):
            if self.same_extent(other):
                other = other.values
            else:
                raise ValueError(
                    "GeoTensor georref must match for comparison. "
                    "Use `read.read_reproject_like(other, self)` to "
                    "to reproject `other` to `self` georreferencing."
                )

        result_values = self.values <= other

        return GeoTensor(
            result_values,
            transform=self.transform,
            crs=self.crs,
            fill_value_default=False,
            attrs=self.attrs,
        )

    def __gt__(self, other: Union[numbers.Number, NDArray, Self]) -> Self:
        """
        Element-wise greater than comparison between GeoTensors or with a scalar/array.
        The georeferencing must match if comparing with another GeoTensor.

        Args:
            other (Union[numbers.Number, NDArray, GeoTensor]): Value to compare with.

        Raises:
            ValueError: If comparing with a GeoTensor and the georeferencing doesn't match.

        Returns:
            GeoTensor: GeoTensor with boolean values indicating greater than relationship.
        """
        if isinstance(other, GeoTensor):
            if self.same_extent(other):
                other = other.values
            else:
                raise ValueError(
                    "GeoTensor georref must match for comparison. "
                    "Use `read.read_reproject_like(other, self)` to "
                    "to reproject `other` to `self` georreferencing."
                )

        result_values = self.values > other

        return GeoTensor(
            result_values,
            transform=self.transform,
            crs=self.crs,
            fill_value_default=False,
            attrs=self.attrs,
        )

    def __ge__(self, other: Union[numbers.Number, NDArray, Self]) -> Self:
        """
        Element-wise greater than or equal comparison between GeoTensors or with a scalar/array.
        The georeferencing must match if comparing with another GeoTensor.

        Args:
            other (Union[numbers.Number, NDArray, GeoTensor]): Value to compare with.

        Raises:
            ValueError: If comparing with a GeoTensor and the georeferencing doesn't match.

        Returns:
            GeoTensor: GeoTensor with boolean values indicating greater than or equal relationship.
        """
        if isinstance(other, GeoTensor):
            if self.same_extent(other):
                other = other.values
            else:
                raise ValueError(
                    "GeoTensor georref must match for comparison. "
                    "Use `read.read_reproject_like(other, self)` to "
                    "to reproject `other` to `self` georreferencing."
                )

        result_values = self.values >= other

        return GeoTensor(
            result_values,
            transform=self.transform,
            crs=self.crs,
            fill_value_default=False,
            attrs=self.attrs,
        )

    def squeeze(self, axis=None) -> Self:
        """
        Remove single-dimensional entries from the shape of the GeoTensor values.
        It does not squeeze the spatial dimensions (last two dimensions).

        Returns:
            GeoTensor: GeoTensor with the squeezed values.
        """
        if axis is None:
            axis = tuple(range(self.values.ndim - 2))
        else:
            if isinstance(axis, int):
                axis = (axis,)
            # Check if spatial dimesions will be squeezed
            if self.width == 1:
                if any(a in (-1, self.values.ndim - 1) for a in axis):
                    raise ValueError(
                        "Cannot squeeze spatial dimensions. "
                        "Use `squeeze(axis=0)` to squeeze the first dimension."
                    )
            elif self.height == 1:
                if any(a in (-2, self.values.ndim - 2) for a in axis):
                    raise ValueError(
                        "Cannot squeeze spatial dimensions. "
                        "Use `squeeze(axis=0)` to squeeze the first dimension."
                    )

        # squeeze all but last two dimensions
        squeezed_values = np.squeeze(self.values, axis=axis)

        return GeoTensor(
            squeezed_values,
            transform=self.transform,
            crs=self.crs,
            fill_value_default=self.fill_value_default,
            attrs=self.attrs,
        )

    def expand_dims(self, axis: Union[int, tuple]) -> Self:
        """
        Expand the dimensions of the GeoTensor values while preserving the spatial dimensions.

        This method ensures that no dimensions are added after or in between the spatial dimensions
        (which are always the last two dimensions).

        Args:
            axis (Union[int, tuple]): Position or positions where new axes should be inserted.
                Must be less than the number of dimensions minus 2 (to preserve spatial dims).
                Positions are counted from the first dimension.

        Returns:
            GeoTensor: GeoTensor with the expanded values.

        Raises:
            ValueError: If trying to add dimensions at or after the spatial dimensions.

        Examples:
            >>> gt = GeoTensor(np.random.rand(3, 100, 100), transform, crs)
            >>> # Add a new dimension at axis 0
            >>> gt_expanded = gt.expand_dims(0)
            >>> assert gt_expanded.shape == (1, 3, 100, 100)
        """
        ndim = len(self.shape)

        # Check if axis is valid (not interfering with spatial dimensions)
        if isinstance(axis, int):
            if axis >= ndim - 2 or axis < -ndim:
                raise ValueError(
                    f"Cannot add dimension at or after spatial dimensions. "
                    f"Axis must be < {ndim - 2} or >= {-ndim}, got {axis}"
                )
            # Convert negative axis to positive
            if axis < 0:
                axis = ndim + axis
        else:  # tuple of axes
            for ax in axis:
                if ax >= ndim - 2 or ax < -ndim:
                    raise ValueError(
                        f"Cannot add dimension at or after spatial dimensions. "
                        f"All axes must be < {ndim - 2} or >= {-ndim}, got {ax}"
                    )

        # Use numpy expand_dims to add the new dimensions
        expanded_values = np.expand_dims(self.values, axis=axis)

        return GeoTensor(
            expanded_values,
            transform=self.transform,
            crs=self.crs,
            fill_value_default=self.fill_value_default,
            attrs=self.attrs,
        )

    def clip(self, a_min: Optional[np.array], a_max: Optional[np.array]) -> Self:
        """
        Clip the GeoTensor values between the GeoTensor min and max values.

        Args:
            a_min (float): Minimum value.
            a_max (float): Maximum value.

        Returns:
            GeoTensor: GeoTensor with the clipped values.
        """
        clipped_values = np.clip(self.values, a_min, a_max)
        return GeoTensor(
            clipped_values,
            transform=self.transform,
            crs=self.crs,
            fill_value_default=self.fill_value_default,
            attrs=self.attrs,
        )

    def __getitem__(self, key):
        """
        Get the values of the GeoTensor using the given key.

        Args:
            key: Key to index the GeoTensor.

        Returns:
            GeoTensor: GeoTensor with the selected values.
        """
        if not isinstance(key, tuple):
            key = (key,)
        
        sel_dict = {}
        for i, k in enumerate(self.dims):
            if i < len(key):
                if key[i] is None:
                    raise NotImplementedError(f"Adding axis is not permitted to GeoTensors. Use `expand_dims`")
                elif isinstance(key[i], type(...)):
                    raise NotImplementedError(f"Using elipsis is not permitted with GeoTensors. Use `values` attribute")
                sel_dict[k] = key[i]
            else:
                sel_dict[k] = slice(None)

        return self.isel(sel_dict)

    def isel(self, sel: Dict[str, Union[slice, list, int]]) -> Self:
        """
        Slicing with dict. Spatial dimensions can only be sliced with slices.

        Args:
            sel: Dict with slice selection; i.e. `{"x": slice(10, 20), "y": slice(20, 340)}`.

        Returns:
            GeoTensor: GeoTensor with the sliced values.

        Examples:
            >>> gt = GeoTensor(np.random.rand(3, 100, 100), transform, crs)
            >>> gt.isel({"x": slice(10, 20), "y": slice(20, 340)})
        """
        for k in sel:
            if k not in self.dims:
                raise NotImplementedError(f"Axis {k} not in {self.dims}")

        slice_tuple = self._slice_tuple(sel)

        # Compùte the window to shift the transform
        slices_window = []
        for k in ["y", "x"]:
            if k in sel:
                if not isinstance(sel[k], slice):
                    raise NotImplementedError(
                        f"Only slice selection supported for x, y dims, found {sel[k]}"
                    )
                slices_window.append(sel[k])
            else:
                size = self.width if (k == "x") else self.height
                slices_window.append(slice(0, size))

        window_current = rasterio.windows.Window.from_slices(
            *slices_window, boundless=False, height=self.height, width=self.width
        )

        transform_current = rasterio.windows.transform(
            window_current, transform=self.transform
        )

        # Scale the spatial transform if the step of the slices > 1
        step_rows = slices_window[0].step
        step_cols = slices_window[1].step
        if step_rows is None:
            step_rows = 1
        
        if step_cols is None:
            step_cols = 1

        if (step_rows != 1) or (step_cols != 1):
            transform_current = transform_current * Affine.scale(step_cols, step_rows)
        
        return GeoTensor(
            self.values[slice_tuple],
            transform_current,
            self.crs,
            self.fill_value_default,
            attrs=self.attrs,
        )

    def _slice_tuple(self, sel: Dict[str, Union[slice, list, int]]) -> tuple:
        slice_list = []
        for k in self.dims:
            if k in sel:
                slice_list.append(sel[k])
            else:
                slice_list.append(slice(None))
        return tuple(slice_list)

    def footprint(self, crs: Optional[str] = None) -> Polygon:
        """Returns the footprint of the GeoTensor as a Polygon.

        Args:
            crs (Optional[str], optional): Coordinate reference system. Defaults to None.

        Returns:
            Polygon: footprint of the GeoTensor.

        Examples:
            >>> gt = GeoTensor(np.random.rand(3, 100, 100), transform, crs)
            >>> gt.footprint(crs="EPSG:4326") # returns a Polygon in WGS84
        """
        pol = window_utils.window_polygon(
            rasterio.windows.Window(
                row_off=0, col_off=0, height=self.shape[-2], width=self.shape[-1]
            ),
            self.transform,
        )
        if (crs is None) or window_utils.compare_crs(self.crs, crs):
            return pol

        return window_utils.polygon_to_crs(pol, self.crs, crs)

    def valid_footprint(
        self, crs: Optional[str] = None, method: str = "all"
    ) -> Union[MultiPolygon, Polygon]:
        """
        vectorizes the valid values of the GeoTensor and returns the footprint as a Polygon.

        Args:
            crs (Optional[str], optional): Coordinate reference system. Defaults to None.
            method (str, optional): "all" or "any" to aggregate the channels of the image. Defaults to "all".

        Returns:
            Polygon or MultiPolygon: footprint of the GeoTensor.
        """
        valid_values = self.values != self.fill_value_default
        if len(valid_values.shape) > 2:
            if method == "all":
                valid_values = np.all(
                    valid_values,
                    axis=tuple(np.arange(0, len(valid_values.shape) - 2).tolist()),
                )
            elif method == "any":
                valid_values = np.any(
                    valid_values,
                    axis=tuple(np.arange(0, len(valid_values.shape) - 2).tolist()),
                )
            else:
                raise NotImplementedError(
                    f"Method {method} to aggregate channels not implemented"
                )

        from georeader import vectorize

        polygons = vectorize.get_polygons(valid_values, transform=self.transform)
        if len(polygons) == 0:
            raise ValueError("GeoTensor has no valid values")
        elif len(polygons) == 1:
            pol = polygons[0]
        else:
            pol = MultiPolygon(polygons)
        if crs is None:
            return pol

        return window_utils.polygon_to_crs(pol, self.crs, crs)

    def __repr__(self) -> str:
        return f""" 
         Transform: {self.transform}
         Shape: {self.shape}
         Resolution: {self.res}
         Bounds: {self.bounds}
         CRS: {self.crs}
         fill_value_default: {self.fill_value_default}
        """

    def pad(
        self,
        pad_width: Union[Dict[str, Tuple[int, int]], List[Tuple[int, int]]],
        mode: str = "constant",
        **kwargs,
    ):
        """
        Pad the GeoTensor.

        Args:
            pad_width (Union[Dict[str, Tuple[int, int]], List[Tuple[int, int]]]):
                dictionary with Tuple to pad for each dimension
                `{"x": (pad_x_0, pad_x_1), "y": (pad_y_0, pad_y_1)}` or list of tuples
                `[(pad_x_0, pad_x_1), (pad_y_0, pad_y_1)]`.
            mode (str, optional): pad mode (see np.pad or torch.nn.functional.pad). Defaults to "constant".
            kwargs: additional arguments for the pad function.

        Returns:
            GeoTensor: padded GeoTensor.
        """
        if isinstance(pad_width, list) or isinstance(pad_width, tuple):
            if len(pad_width) != len(self.dims):
                raise ValueError(
                    f"Expected {len(self.dims)} pad widths found {len(pad_width)}"
                )
            pad_width_dict = {}
            for i, k in enumerate(self.dims):
                pad_width_dict[k] = pad_width[i]
        else:
            pad_width_dict = pad_width
        return self.pad_array(pad_width_dict, mode=mode, **kwargs)

    def pad_array(
        self,
        pad_width: Dict[str, Tuple[int, int]],
        mode: str = "constant",
        constant_values: Optional[Any] = None,
    ) -> Self:
        """
        Pad the GeoTensor.

        Args:
            pad_width (_type_, optional):  dictionary with Tuple to pad for each dimension
                `{"x": (pad_x_0, pad_x_1), "y": (pad_y_0, pad_y_1)}`.
            mode (str, optional): pad mode (see np.pad or torch.nn.functional.pad). Defaults to "constant".
            constant_values (Any, optional): _description_. Defaults to `self.fill_value_default`.

        Returns:
            GeoTensor: padded GeoTensor.

        Examples:
            >>> gt = GeoTensor(np.random.rand(3, 100, 100), transform, crs)
            >>> gt.pad_array({"x": (10, 10), "y": (10, 10)})
            >>> assert gt.shape == (3, 120, 120)
        """
        if constant_values is None and mode == "constant":
            if self.fill_value_default is None:
                raise ValueError(f"Mode constant either requires constant_values passed or fill_value_default not None in current GeoTensor")
            constant_values = self.fill_value_default

        pad_list_np = []
        for k in self.dims:
            if k in pad_width:
                pad_list_np.append(pad_width[k])
            else:
                pad_list_np.append((0, 0))

        kwargs_extra = {}
        if mode == "constant":
            kwargs_extra["constant_values"] = constant_values
        values_new = np.pad(self.values, tuple(pad_list_np), mode=mode, **kwargs_extra)

        # Compute the new transform
        slices_window = []
        for k in ["y", "x"]:
            size = self.width if (k == "x") else self.height
            if k in pad_width:
                slices_window.append(slice(-pad_width[k][0], size + pad_width[k][1]))
            else:
                slices_window.append(slice(0, size))

        window_current = rasterio.windows.Window.from_slices(
            *slices_window, boundless=True
        )
        transform_current = rasterio.windows.transform(
            window_current, transform=self.transform
        )
        return GeoTensor(
            values_new,
            transform_current,
            self.crs,
            self.fill_value_default,
            attrs=self.attrs,
        )

    def resize(
        self,
        output_shape: Optional[Tuple[int, int]] = None,
        resolution_dst: Optional[Tuple[float, float]] = None,
        anti_aliasing: bool = True,
        anti_aliasing_sigma: Optional[Union[float, np.ndarray]] = None,
        interpolation: Optional[str] = "bilinear",
        mode_pad: str = "constant",
    ) -> Self:
        """
        Resize the geotensor to match a certain size output_shape. This function works with GeoTensors of 2D, 3D and 4D.
        The geoinformation of the output tensor is changed accordingly.

        Args:
            output_shape: output spatial shape if None resolution_dst must be provided. If not provided,
                the output shape is computed from the resolution_dst rounding to the closest integer.
            resolution_dst: output resolution if None output_shape must be provided.
            anti_aliasing: Whether to apply a Gaussian filter to smooth the image prior to downsampling
            anti_aliasing_sigma:  anti_aliasing_sigma : {float}, optional
                Standard deviation for Gaussian filtering used when anti-aliasing.
                By default, this value is chosen as (s - 1) / 2 where s is the
                downsampling factor, where s > 1
            interpolation: Algorithm used for resizing: 'nearest' | 'bilinear' | 'bicubic'
            mode_pad: mode pad for resize function

        Returns:
             resized GeoTensor

        Examples:
            >>> gt = GeoTensor(np.random.rand(3, 100, 100), transform, crs)
            >>> resized = gt.resize((50, 50))
            >>> assert resized.shape == (3, 50, 50)
            >>> assert resized.res == (2*gt.res[0], 2*gt.res[1])
        """
        input_shape = self.shape
        spatial_shape = input_shape[-2:]
        resolution_or = self.res

        if output_shape is None:
            assert (
                resolution_dst is not None
            ), f"Can't have output_shape and resolution_dst as None"
            output_shape = int(
                round(spatial_shape[0] * resolution_or[0] / resolution_dst[0])
            ), int(round(spatial_shape[1] * resolution_or[1] / resolution_dst[1]))
        else:
            assert (
                resolution_dst is None
            ), f"Both output_shape and resolution_dst can't be provided"
            assert (
                len(output_shape) == 2
            ), f"Expected output shape to be the spatial dimensions found: {output_shape}"
            resolution_dst = (
                spatial_shape[0] * resolution_or[0] / output_shape[0],
                spatial_shape[1] * resolution_or[1] / output_shape[1],
            )

        # Compute output transform
        transform_scale = rasterio.Affine.scale(
            resolution_dst[0] / resolution_or[0], resolution_dst[1] / resolution_or[1]
        )
        transform = self.transform * transform_scale

        from skimage.transform import resize

        # https://scikit-image.org/docs/stable/api/skimage.transform.html#skimage.transform.resize
        output_tensor = np.ndarray(input_shape[:-2] + output_shape, dtype=self.dtype)
        if len(input_shape) == 4:
            for i, j in product(range(0, input_shape[0]), range(0, input_shape[1])):
                if (
                    (not anti_aliasing)
                    or (anti_aliasing_sigma is None)
                    or isinstance(anti_aliasing_sigma, numbers.Number)
                ):
                    anti_aliasing_sigma_iter = anti_aliasing_sigma
                else:
                    anti_aliasing_sigma_iter = anti_aliasing_sigma[i, j]
                output_tensor[i, j] = resize(
                    self.values[i, j],
                    output_shape,
                    order=ORDERS[interpolation],
                    anti_aliasing=anti_aliasing,
                    preserve_range=False,
                    cval=self.fill_value_default,
                    mode=mode_pad,
                    anti_aliasing_sigma=anti_aliasing_sigma_iter,
                )
        elif len(input_shape) == 3:
            for i in range(0, input_shape[0]):
                if (
                    (not anti_aliasing)
                    or (anti_aliasing_sigma is None)
                    or isinstance(anti_aliasing_sigma, numbers.Number)
                ):
                    anti_aliasing_sigma_iter = anti_aliasing_sigma
                else:
                    anti_aliasing_sigma_iter = anti_aliasing_sigma[i]
                output_tensor[i] = resize(
                    self.values[i],
                    output_shape,
                    order=ORDERS[interpolation],
                    anti_aliasing=anti_aliasing,
                    preserve_range=False,
                    cval=self.fill_value_default,
                    mode=mode_pad,
                    anti_aliasing_sigma=anti_aliasing_sigma_iter,
                )
        else:
            output_tensor[...] = resize(
                self.values,
                output_shape,
                order=ORDERS[interpolation],
                anti_aliasing=anti_aliasing,
                preserve_range=False,
                cval=self.fill_value_default,
                mode=mode_pad,
                anti_aliasing_sigma=anti_aliasing_sigma,
            )

        return GeoTensor(
            output_tensor,
            transform=transform,
            crs=self.crs,
            fill_value_default=self.fill_value_default,
            attrs=self.attrs,
        )
    
    def transpose(self, axes=None) -> Self:
        """
        Permute the dimensions of the GeoTensor while keeping the spatial dimensions at the end.
        
        Args:
            axes (tuple, optional): If specified, it must be a tuple or list of axes. The last two
                values must be the original spatial dimensions indices (ndim-2, ndim-1).
                If None, the non-spatial dimensions are reversed while spatial dimensions remain at the end.
        
        Returns:
            GeoTensor: A view of the array with dimensions transposed.
        
        Raises:
            ValueError: If the spatial dimensions are moved from their last positions.
            
        Examples:
            >>> gt = GeoTensor(np.random.rand(3, 4, 100, 200), transform, crs)
            >>> # Shape is (3, 4, 100, 200)
            >>> gt_t = gt.transpose()
            >>> # Shape is now (4, 3, 100, 200)
            >>> 
            >>> # You can also specify axes explicitly:
            >>> gt_t = gt.transpose((1, 0, 2, 3))  # Valid: spatial dims remain at end
            >>> # But this would raise an error:
            >>> # gt.transpose((0, 2, 1, 3))  # Invalid: spatial dims must stay at end
        """
        ndim = len(self.shape)
        
        if ndim <= 2:
            # Nothing meaningful to transpose for arrays with only spatial dimensions
            return self.copy()
        
        # Original spatial dimensions indices
        y_dim = ndim - 2
        x_dim = ndim - 1
        
        if axes is None:
            # Reverse all dimensions except the spatial ones which stay at the end
            non_spatial_axes = list(range(ndim - 2))
            non_spatial_axes.reverse()
            axes = tuple(non_spatial_axes + [y_dim, x_dim])
        else:
            # Convert to tuple if necessary
            axes = tuple(axes)
            
            # Check if axes has the right length
            if len(axes) != ndim:
                raise ValueError(f"axes should contain {ndim} dimensions, got {len(axes)}")
                
            # Check if the last two values in axes are the spatial dimensions
            if axes[-2:] != (y_dim, x_dim):
                raise ValueError(
                    "Cannot change the position of spatial dimensions. "
                    f"The last two axes must be {y_dim} and {x_dim}."
                )
        
        # Perform the transpose
        transposed_values = np.transpose(self.values, axes)
        
        return GeoTensor(
            transposed_values,
            transform=self.transform,
            crs=self.crs,
            fill_value_default=self.fill_value_default,
            attrs=self.attrs,
        )
    
    def validmask(self) -> Self:
        """
        Returns a mask of the valid values of the GeoTensor. The mask is a boolean array
        with the same shape as the GeoTensor values, where True indicates valid values and
        False indicates invalid values.
        The mask is created by comparing the values of the GeoTensor with the `self.fill_value_default`.

        Returns:
            Self: GeoTensor with the valid boolean mask.
        """
        if self.fill_value_default is None:
            return GeoTensor(
                np.ones(self.shape, dtype=bool),
                transform=self.transform,
                crs=self.crs,
                fill_value_default=self.fill_value_default,
                attrs=self.attrs
            )
        return GeoTensor(
            values=self.values != self.fill_value_default,
            transform=self.transform,
            crs=self.crs,
            fill_value_default=False,
            attrs=self.attrs
        )
    
    def invalidmask(self) -> Self:
        """
        Returns a mask of the invalid values of the GeoTensor. The mask is a boolean array
        with the same shape as the GeoTensor values, where True indicates invalid values and
        False indicates valid values.
        The mask is created by comparing the values of the GeoTensor with the `self.fill_value_default`.

        Returns:
            Self: GeoTensor with the invalid boolean mask.
        """
        if self.fill_value_default is None:
            return GeoTensor(
                np.zeros(self.shape, dtype=bool),
                transform=self.transform,
                crs=self.crs,
                fill_value_default=self.fill_value_default,
            )
        return GeoTensor(
            values=self.values == self.fill_value_default,
            transform=self.transform,
            crs=self.crs,
            fill_value_default=False,
            attrs=self.attrs
        )

    @classmethod
    def load_file(
        cls,
        path: str,
        fs: Optional[Any] = None,
        load_tags: bool = False,
        load_descriptions: bool = False,
        rio_env_options: Optional[Dict[str, str]] = None,
    ) -> Self:
        """
        Load a GeoTensor from a file. It uses rasterio to read the data. This function
        loads all the data in memory. For a lazy loading reader use `georeader.rasterio_reader`.

        Args:
            path (str): Path to the file.
            fs (Optional[Any], optional): fsspec.Filesystem object. Defaults to None.
            load_descriptions (bool, optional): If True, load the description of the image. Defaults to False.
            load_tags (bool, optional): If True, load the tags of the image. Defaults to False.
            rio_env_options (Optional[Dict[str, str]], optional): Rasterio environment options. Defaults to None.

        Returns:
            GeoTensor: GeoTensor object with the loaded data.
        """

        if fs is not None:
            if load_descriptions:
                raise NotImplementedError(
                    """Description loading not supported with `fsspec`. This is because
            the `descriptions` attribute cannote be loaded from a byte stream. This is a limitation of `rasterio`.
            The issue is related to how `rasterio.io.MemoryFile` handles band descriptions 
            compared to direct file access. This is a known limitation when working 
            with in-memory file representations in GDAL (which `rasterio` uses under 
            the hood). If you need to load descriptions, you can use `georeader.rasterio_reader`
            class."""
                )

            with fs.open(path, "rb") as fh:
                return cls.load_bytes(
                    fh.read(), load_tags=load_tags, rio_env_options=rio_env_options
                )

        tags = None
        descriptions = None
<<<<<<< HEAD
        rio_env_options = (
            RIO_ENV_OPTIONS_DEFAULT if rio_env_options is None else rio_env_options
        )
        with rasterio.Env(**rio_env_options):
            with rasterio.open(path) as src:
=======
        rio_env_options = RIO_ENV_OPTIONS_DEFAULT if rio_env_options is None else rio_env_options
        with rasterio.Env(**get_rio_options_path(rio_env_options, path)):
            with rasterio.open(path) as src:                
>>>>>>> 47c3d869
                data = src.read()
                transform = src.transform
                crs = src.crs
                fill_value_default = src.nodata
                if load_tags:
                    tags = src.tags()
                if load_descriptions:
                    descriptions = tuple(src.descriptions)

        attrs = {}
        if tags is not None:
            attrs["tags"] = tags

        if descriptions is not None:
            attrs["descriptions"] = descriptions

        return cls(
            data, transform, crs, fill_value_default=fill_value_default, attrs=attrs
        )

    @classmethod
    def load_bytes(
        cls,
        bytes_read: Union[bytes, bytearray, memoryview],
        load_tags: bool = False,
        rio_env_options: Optional[Dict[str, str]] = None,
    ) -> Self:
        """
        Load a GeoTensor from a byte stream. It uses rasterio to read the data.


        Args:
            bytes_read (Union[bytes, bytearray, memoryview]): Byte stream to read.
            load_tags (bool, optional): if True, load the tags of the image. Defaults to False.
            rio_env_options (Optional[Dict[str, str]], optional): Rasterio environment options. Defaults to None.

        Returns:
            __class__: GeoTensor object with the loaded data.

        Note:
            The `descriptions` attribute cannote be loaded from a byte stream. This is a limitation of `rasterio`.
            The issue is related to how `rasterio.io.MemoryFile` handles band descriptions
            compared to direct file access. This is a known limitation when working
            with in-memory file representations in GDAL (which `rasterio` uses under
            the hood). If you need to load descriptions, you should use `georeader.rasterio_reader`
            class.
        """
        import rasterio.io

        tags = None
        rio_env_options = (
            RIO_ENV_OPTIONS_DEFAULT if rio_env_options is None else rio_env_options
        )
        with rasterio.Env(**rio_env_options):
            with rasterio.io.MemoryFile(bytes_read) as mem:
                with mem.open() as src:
                    data = src.read()
                    transform = src.transform
                    crs = src.crs
                    fill_value_default = src.nodata
                    if load_tags:
                        tags = src.tags()

        attrs = {}
        if tags is not None:
            attrs["tags"] = tags

        return cls(
            data, transform, crs, fill_value_default=fill_value_default, attrs=attrs
        )

    def write_from_window(self, data: Tensor, window: rasterio.windows.Window):
        """
        Writes array to GeoTensor values object at the given window position. If window surpasses the bounds of this
        object it crops the data to fit the object.

        Args:
            data: Tensor to write. Expected: spatial dimensions `window.width`, `window.height`. Rest: same as `self`
            window: Window object that specifies the spatial location to write the data

        Examples:
            >>> gt = GeoTensor(np.random.rand(3, 100, 100), transform, crs)
            >>> data = np.random.rand(3, 50, 50)
            >>> window = rasterio.windows.Window(col_off=7, row_off=9, width=50, height=50)
            >>> gt.write_from_window(data, window)

        """
        window_data = rasterio.windows.Window(
            col_off=0, row_off=0, width=self.width, height=self.height
        )
        if not rasterio.windows.intersect(window, window_data):
            return

        assert data.shape[-2:] == (
            window.height,
            window.width,
        ), f"window {window} has different shape than data {data.shape}"
        assert (
            data.shape[:-2] == self.shape[:-2]
        ), f"Dimension of data in non-spatial channels found {data.shape} expected: {self.shape}"

        slice_dict, pad_width = window_utils.get_slice_pad(window_data, window)
        slice_list = self._slice_tuple(slice_dict)
        # need_pad = any(p != 0 for p in pad_width["x"] + pad_width["y"])

        slice_data_spatial_x = slice(
            pad_width["x"][0], None if pad_width["x"][1] == 0 else -pad_width["x"][1]
        )
        slice_data_spatial_y = slice(
            pad_width["y"][0], None if pad_width["y"][1] == 0 else -pad_width["y"][1]
        )
        slice_data = self._slice_tuple(
            {"x": slice_data_spatial_x, "y": slice_data_spatial_y}
        )
        self.values[slice_list] = data[slice_data]

    def read_from_window(
        self, window: rasterio.windows.Window, boundless: bool = True
    ) -> Self:
        """
        returns a new GeoTensor object with the spatial dimensions sliced

        Args:
            window: window to slice the current GeoTensor
            boundless: read from window in boundless mode (i.e. if the window is larger or negative it will pad
                the GeoTensor with `self.fill_value_default`)

        Raises:
            rasterio.windows.WindowError: if `window` does not intersect the data

        Returns:
            GeoTensor object with the spatial dimensions sliced

        """

        window_data = rasterio.windows.Window(
            col_off=0, row_off=0, width=self.width, height=self.height
        )
        if boundless:
            slice_dict, pad_width = window_utils.get_slice_pad(window_data, window)
            need_pad = any(p != 0 for p in pad_width["x"] + pad_width["y"])
            X_sliced = self.isel(slice_dict)
            if need_pad:
                X_sliced = X_sliced.pad(
                    pad_width=pad_width,
                    mode="constant",
                    constant_values=self.fill_value_default,
                )
            return X_sliced
        else:
            window_read = rasterio.windows.intersection(window, window_data)
            slice_y, slice_x = window_read.toslices()
            slice_dict = {"x": slice_x, "y": slice_y}
            slices_ = self._slice_tuple(slice_dict)
            transform_current = rasterio.windows.transform(
                window_read, transform=self.transform
            )
            return GeoTensor(
                self.values[slices_],
                transform_current,
                self.crs,
                self.fill_value_default,
                attrs=self.attrs,
            )

    @classmethod
    def stack(cls, geotensors: List[Self]) -> Self:
        """
        Stacks a list of geotensors, assert that all of them has same shape, transform and crs.

        Args:
            geotensors: list of geotensors to concat. All with same shape, transform and crs.

        Returns:
            geotensor with extra dim at the front: (len(geotensors),) + shape

        Examples:
            >>> gt1 = GeoTensor(np.random.rand(3, 100, 100), transform, crs)
            >>> gt2 = GeoTensor(np.random.rand(3, 100, 100), transform, crs)
            >>> gt3 = GeoTensor(np.random.rand(3, 100, 100), transform, crs)
            >>> gt = stack([gt1, gt2, gt3])
            >>> assert gt.shape == (3, 3, 100, 100)
        """
        assert len(geotensors) > 0, "Empty list provided can't concat"

        if len(geotensors) == 1:
            gt = geotensors[0].copy()
            gt.values = gt.values[np.newaxis]
            return gt

        first_geotensor = geotensors[0]
        array_out = np.zeros(
            (len(geotensors),) + first_geotensor.shape, dtype=first_geotensor.dtype
        )
        array_out[0] = first_geotensor.values

        for i, geo in enumerate(geotensors[1:]):
            assert geo.same_extent(first_geotensor), f"Different size in concat {i+1}"
            assert (
                geo.shape == first_geotensor.shape
            ), f"Different shape in concat {i+1}"
            assert (
                geo.fill_value_default == first_geotensor.fill_value_default
            ), "Different fill_value_default in concat"
            array_out[i + 1] = geo.values

        return cls(
            array_out,
            transform=first_geotensor.transform,
            crs=first_geotensor.crs,
            fill_value_default=first_geotensor.fill_value_default,
            attrs=first_geotensor.attrs,
        )

    @classmethod
    def concatenate(cls, geotensors: List[Self], axis: int = 0) -> Self:
        """
        Concatenates a list of geotensors along a given axis, assert that all of them has same shape, transform and crs.

        Args:
            geotensors: list of geotensors to concat. All with same shape, transform and crs.
            axis: axis to concatenate. Must be less than the number of dimensions of the geotensors minus 2.
                default is 0.

        Returns:
            geotensor with extra dim at the front: (len(geotensors),) + shape

        Examples:
            >>> gt1 = GeoTensor(np.random.rand(3, 100, 100), transform, crs)
            >>> gt2 = GeoTensor(np.random.rand(3, 100, 100), transform, crs)
            >>> gt3 = GeoTensor(np.random.rand(3, 100, 100), transform, crs)
            >>> gt = concatenate([gt1, gt2, gt3], axis=0)
            >>> assert gt.shape == (9, 100, 100)
        """
        assert len(geotensors) > 0, "Empty list provided can't concat"

        if len(geotensors) == 1:
            return geotensors[0].copy()

        first_geotensor = geotensors[0]

        # Assert the axis is NOT an spatial axis
        assert (
            axis < len(first_geotensor.shape) - 2
        ), f"Can't concatenate along spatial axis"

        for i, geo in enumerate(geotensors[1:]):
            assert geo.same_extent(first_geotensor), f"Different extent in concat {i+1}"
            assert (
                geo.shape == first_geotensor.shape
            ), f"Different shape in concat {i+1}"
            assert (
                geo.fill_value_default == first_geotensor.fill_value_default
            ), "Different fill_value_default in concat"

        array_out = np.concatenate([gt.values for gt in geotensors], axis=axis)

        return cls(
            array_out,
            transform=first_geotensor.transform,
            crs=first_geotensor.crs,
            fill_value_default=first_geotensor.fill_value_default,
            attrs=first_geotensor.attrs,
        )


concatenate = GeoTensor.concatenate
stack = GeoTensor.stack<|MERGE_RESOLUTION|>--- conflicted
+++ resolved
@@ -9,15 +9,9 @@
 from shapely.geometry import Polygon, MultiPolygon
 import numbers
 from numpy.typing import NDArray
-<<<<<<< HEAD
+import warnings
 from typing_extensions import Self
 from rasterio import Affine
-
-=======
-import warnings
->>>>>>> 47c3d869
-
-Tensor = NDArray
 
 ORDERS = {
     "nearest": 0,
@@ -34,36 +28,36 @@
     GDAL_HTTP_MULTIPLEX="YES",
 )
 
-def _vsi_path(path:str)->str:
+
+def _vsi_path(path: str) -> str:
     """
-    Function to convert a path to a VSI path. We use this function to try re-reading the image 
+    Function to convert a path to a VSI path. We use this function to try re-reading the image
     disabling the VSI cache. This fixes the error when the remote file is modified from another
     program.
 
-<<<<<<< HEAD
-class GeoTensor(np.ndarray):
-=======
     Args:
         - path: path to convert to VSI path
-    
+
     Returns:
         VSI path
     """
     if not "://" in path:
         return path
-    
+
     protocol, remainder_path = path.split("://")
-    
+
     if path.startswith("http"):
         return f"/vsicurl/{path}"
     elif protocol in ["s3", "gs", "az", "oss"]:
         return f"/vsi{protocol}/{remainder_path}"
     else:
-        warnings.warn(f"Protocol {protocol} not recognized. Returning the original path")
+        warnings.warn(
+            f"Protocol {protocol} not recognized. Returning the original path"
+        )
         return path
 
 
-def get_rio_options_path(options:dict, path:str) -> Dict[str, str]:
+def get_rio_options_path(options: dict, path: str) -> Dict[str, str]:
     if "read_with_CPL_VSIL_CURL_NON_CACHED" in options:
         options = options.copy()
         if options["read_with_CPL_VSIL_CURL_NON_CACHED"]:
@@ -71,8 +65,8 @@
         del options["read_with_CPL_VSIL_CURL_NON_CACHED"]
     return options
 
+
 class GeoTensor:
->>>>>>> 47c3d869
     """
     This class is a wrapper around a numpy tensor with geospatial information.
     It can store 2D, 3D or 4D tensors. The last two dimensions are the spatial dimensions.
@@ -167,7 +161,7 @@
         if hasattr(obj, "attrs"):
             self.attrs = getattr(obj, "attrs", None)
 
-    def  __array_ufunc__(self, ufunc, method, *inputs, **kwargs):
+    def __array_ufunc__(self, ufunc, method, *inputs, **kwargs):
         """
         Handle NumPy universal functions applied to this GeoTensor.
 
@@ -190,43 +184,50 @@
             x.view(np.ndarray) if isinstance(x, GeoTensor) else x for x in inputs
         )
         # Handle 'out' argument if present
-        out = kwargs.pop('out', None)
+        out = kwargs.pop("out", None)
         out_arrays = None
-        
+
         if out:
             # Convert GeoTensor outputs to regular arrays
             if isinstance(out, tuple):
                 out_arrays = tuple(
-                    o.view(np.ndarray) if isinstance(o, GeoTensor) else o 
-                    for o in out
-                )
-            else:
-                out_arrays = (out.view(np.ndarray),) if isinstance(out, GeoTensor) else (out,)
-            kwargs['out'] = out_arrays
-        
+                    o.view(np.ndarray) if isinstance(o, GeoTensor) else o for o in out
+                )
+            else:
+                out_arrays = (
+                    (out.view(np.ndarray),) if isinstance(out, GeoTensor) else (out,)
+                )
+            kwargs["out"] = out_arrays
+
         # Delegate to numpy's implementation
         result = super().__array_ufunc__(ufunc, method, *inputs_arr, **kwargs)
-        
+
         cast_to_geotensor = self._preserved_spatial(method, **kwargs)
-        
+
         # Propagate metadata to output arrays
         if out_arrays:
-            for o_orig, o_new in zip(out if isinstance(out, tuple) else [out], out_arrays):
-                if cast_to_geotensor and isinstance(o_orig, GeoTensor) and isinstance(o_new, np.ndarray):
+            for o_orig, o_new in zip(
+                out if isinstance(out, tuple) else [out], out_arrays
+            ):
+                if (
+                    cast_to_geotensor
+                    and isinstance(o_orig, GeoTensor)
+                    and isinstance(o_new, np.ndarray)
+                ):
                     o_new = o_orig.array_as_geotensor(o_new)
 
         # Normal ufunc processing for other cases
         if cast_to_geotensor:
             return self.array_as_geotensor(result)
-        
+
         return result
 
-    def _preserved_spatial(self, method:str,  **kwargs) -> bool:
+    def _preserved_spatial(self, method: str, **kwargs) -> bool:
         """Special handling for reduction operations (sum, mean, max, etc.)"""
         # Extract reduction axis (default is flattening)
         if method != "reduce":
             return True  # No reduction, preserve spatial dims
-        
+
         axis = kwargs.get("axis", None)
 
         # Check if reduction preserves spatial structure (last 2 dims untouched)
@@ -243,8 +244,11 @@
         # For full reductions or spatial dim reductions, return plain array/scalar
         return preserve_spatial
 
-    def array_as_geotensor(self, result: Union[np.ndarray, Self], 
-                           fill_value_default:Optional[numbers.Number]=None) -> Self:
+    def array_as_geotensor(
+        self,
+        result: Union[np.ndarray, Self],
+        fill_value_default: Optional[numbers.Number] = None,
+    ) -> Self:
         """
         Convert a NumPy array result back to a GeoTensor.
 
@@ -263,7 +267,7 @@
 
             if fill_value_default is None:
                 fill_value_default = self.fill_value_default
-            
+
             result = GeoTensor(
                 result,
                 transform=self.transform,
@@ -952,14 +956,18 @@
         """
         if not isinstance(key, tuple):
             key = (key,)
-        
+
         sel_dict = {}
         for i, k in enumerate(self.dims):
             if i < len(key):
                 if key[i] is None:
-                    raise NotImplementedError(f"Adding axis is not permitted to GeoTensors. Use `expand_dims`")
+                    raise NotImplementedError(
+                        f"Adding axis is not permitted to GeoTensors. Use `expand_dims`"
+                    )
                 elif isinstance(key[i], type(...)):
-                    raise NotImplementedError(f"Using elipsis is not permitted with GeoTensors. Use `values` attribute")
+                    raise NotImplementedError(
+                        f"Using elipsis is not permitted with GeoTensors. Use `values` attribute"
+                    )
                 sel_dict[k] = key[i]
             else:
                 sel_dict[k] = slice(None)
@@ -1012,13 +1020,13 @@
         step_cols = slices_window[1].step
         if step_rows is None:
             step_rows = 1
-        
+
         if step_cols is None:
             step_cols = 1
 
         if (step_rows != 1) or (step_cols != 1):
             transform_current = transform_current * Affine.scale(step_cols, step_rows)
-        
+
         return GeoTensor(
             self.values[slice_tuple],
             transform_current,
@@ -1171,7 +1179,9 @@
         """
         if constant_values is None and mode == "constant":
             if self.fill_value_default is None:
-                raise ValueError(f"Mode constant either requires constant_values passed or fill_value_default not None in current GeoTensor")
+                raise ValueError(
+                    f"Mode constant either requires constant_values passed or fill_value_default not None in current GeoTensor"
+                )
             constant_values = self.fill_value_default
 
         pad_list_np = []
@@ -1335,43 +1345,43 @@
             fill_value_default=self.fill_value_default,
             attrs=self.attrs,
         )
-    
+
     def transpose(self, axes=None) -> Self:
         """
         Permute the dimensions of the GeoTensor while keeping the spatial dimensions at the end.
-        
+
         Args:
             axes (tuple, optional): If specified, it must be a tuple or list of axes. The last two
                 values must be the original spatial dimensions indices (ndim-2, ndim-1).
                 If None, the non-spatial dimensions are reversed while spatial dimensions remain at the end.
-        
+
         Returns:
             GeoTensor: A view of the array with dimensions transposed.
-        
+
         Raises:
             ValueError: If the spatial dimensions are moved from their last positions.
-            
+
         Examples:
             >>> gt = GeoTensor(np.random.rand(3, 4, 100, 200), transform, crs)
             >>> # Shape is (3, 4, 100, 200)
             >>> gt_t = gt.transpose()
             >>> # Shape is now (4, 3, 100, 200)
-            >>> 
+            >>>
             >>> # You can also specify axes explicitly:
             >>> gt_t = gt.transpose((1, 0, 2, 3))  # Valid: spatial dims remain at end
             >>> # But this would raise an error:
             >>> # gt.transpose((0, 2, 1, 3))  # Invalid: spatial dims must stay at end
         """
         ndim = len(self.shape)
-        
+
         if ndim <= 2:
             # Nothing meaningful to transpose for arrays with only spatial dimensions
             return self.copy()
-        
+
         # Original spatial dimensions indices
         y_dim = ndim - 2
         x_dim = ndim - 1
-        
+
         if axes is None:
             # Reverse all dimensions except the spatial ones which stay at the end
             non_spatial_axes = list(range(ndim - 2))
@@ -1380,21 +1390,23 @@
         else:
             # Convert to tuple if necessary
             axes = tuple(axes)
-            
+
             # Check if axes has the right length
             if len(axes) != ndim:
-                raise ValueError(f"axes should contain {ndim} dimensions, got {len(axes)}")
-                
+                raise ValueError(
+                    f"axes should contain {ndim} dimensions, got {len(axes)}"
+                )
+
             # Check if the last two values in axes are the spatial dimensions
             if axes[-2:] != (y_dim, x_dim):
                 raise ValueError(
                     "Cannot change the position of spatial dimensions. "
                     f"The last two axes must be {y_dim} and {x_dim}."
                 )
-        
+
         # Perform the transpose
         transposed_values = np.transpose(self.values, axes)
-        
+
         return GeoTensor(
             transposed_values,
             transform=self.transform,
@@ -1402,7 +1414,7 @@
             fill_value_default=self.fill_value_default,
             attrs=self.attrs,
         )
-    
+
     def validmask(self) -> Self:
         """
         Returns a mask of the valid values of the GeoTensor. The mask is a boolean array
@@ -1419,16 +1431,16 @@
                 transform=self.transform,
                 crs=self.crs,
                 fill_value_default=self.fill_value_default,
-                attrs=self.attrs
+                attrs=self.attrs,
             )
         return GeoTensor(
             values=self.values != self.fill_value_default,
             transform=self.transform,
             crs=self.crs,
             fill_value_default=False,
-            attrs=self.attrs
-        )
-    
+            attrs=self.attrs,
+        )
+
     def invalidmask(self) -> Self:
         """
         Returns a mask of the invalid values of the GeoTensor. The mask is a boolean array
@@ -1451,7 +1463,7 @@
             transform=self.transform,
             crs=self.crs,
             fill_value_default=False,
-            attrs=self.attrs
+            attrs=self.attrs,
         )
 
     @classmethod
@@ -1497,17 +1509,11 @@
 
         tags = None
         descriptions = None
-<<<<<<< HEAD
         rio_env_options = (
             RIO_ENV_OPTIONS_DEFAULT if rio_env_options is None else rio_env_options
         )
-        with rasterio.Env(**rio_env_options):
+        with rasterio.Env(**get_rio_options_path(rio_env_options, path)):
             with rasterio.open(path) as src:
-=======
-        rio_env_options = RIO_ENV_OPTIONS_DEFAULT if rio_env_options is None else rio_env_options
-        with rasterio.Env(**get_rio_options_path(rio_env_options, path)):
-            with rasterio.open(path) as src:                
->>>>>>> 47c3d869
                 data = src.read()
                 transform = src.transform
                 crs = src.crs
