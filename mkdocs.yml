site_name: georeader
repo_url: https://github.com/spaceml-org/georeader
site_url: https://spaceml-org.github.io/georeader
site_description: 🛰️ Process raster data in python
site_author: Gonzalo Mateo-García
edit_uri: edit/main/docs/
repo_name: spaceml-org/georeader

nav:
  - Home: index.md
  - GeoReader concepts and protocols: modules/read_module.md
  - Modules:
    - save: modules/save_module.md
    - reflectance: modules/reflectance_module.md
    - GeoTensor: modules/geotensor_module.md
    - RasterioReader: modules/rasterio_reader.md
    - rasterize: modules/rasterize_module.md
    - vectorize: modules/vectorize_module.md
    - ee_image: modules/ee_image.md
<<<<<<< HEAD
    - plot: modules/plot_module.md
=======
    - readers: modules/readers_module.md
>>>>>>> 8a1e062c
  - Tutorials:
    - Read overlapping rasters:
        - Overlapping S2 and Proba-V: read_overlapping_probav_and_sentinel2.ipynb
        - Overlapping S2 and AVIRIS: reading_overlapping_sentinel2_aviris.ipynb
    - GeoTensors: geotensor_numpy_api.ipynb
    - Tile and stitch AI predictions: advanced/tiling_and_stitching.ipynb
    - Sentinel-2:
      - From Google Earth Engine: Sentinel-2/run_in_gee_image.ipynb
      - From the public bucket: read_S2_SAFE_from_bucket.ipynb
      - Metadata: Sentinel-2/explore_metadata_s2.ipynb
      - Mosaic: Sentinel-2/query_mosaic_s2_images.ipynb
      - Mosaic from GEE: Sentinel-2/s2_mosaic_from_gee.ipynb
      - ToA reflectance to radiance: Sentinel-2/convert_to_radiance.ipynb
    - Hyperspectral sensors:
      - EMIT: emit_explore.ipynb
      - PRISMA: simultaneous_prisma_emit.ipynb
      - EnMAP: enmap_with_cloudsen12.ipynb
      - PRISMA cloud detection: prisma_with_cloudsen12.ipynb
    - Advanced:
      - VSIL cache problem: advanced/error_read_write_in_remote_path.md
plugins:
  - search
  - social
  - mkdocstrings:
      handlers:
        python:
          setup_commands:
            - import sys
            - sys.path.append('../')
  - mknotebooks:
      execute: false
      timeout: 100
      allow_errors: false
  
theme:
  name: material
  highlightjs: true # Enable syntax highlighting
  highlightjs_languages:
    - python
  logo: images/logo_georeader.png
  favicon: images/logo_georeader.png
  feature:
    tabs: true
  palette:
    - media: "(prefers-color-scheme: light)"
      scheme: default
      primary: white
      accent: deep orange
      toggle:
        icon: material/brightness-7
        name: Switch to dark mode
    - media: "(prefers-color-scheme: dark)"
      scheme: slate
      primary: black
      accent: deep orange
      toggle:
        icon: material/brightness-4
        name: Switch to light mode

extra:
  social:
    - icon: fontawesome/brands/github
      link: https://github.com/spaceml-org/georeader
    - icon: fontawesome/brands/python
      link: https://pypi.org/project/georeader-spaceml
  meta:
    - name: "og:title"
      content: "georeader"
    - name: "og:description"
      content: "🛰️ Process raster data in python"
    - name: "og:image"
      content: "https://spaceml-org.github.io/georeader/images/logo_georeader.png"
    - name: "og:url"
      content: "https://spaceml-org.github.io/georeader"

markdown_extensions:
  - pymdownx.superfences
  - pymdownx.highlight
  - pymdownx.inlinehilite
  - pymdownx.extra
  - pymdownx.details
  - pymdownx.tabbed
  - pymdownx.emoji
  - pymdownx.tasklist
  - pymdownx.tilde
  - codehilite
  - toc:
      permalink: true
  - pymdownx.arithmatex:
      generic: true<|MERGE_RESOLUTION|>--- conflicted
+++ resolved
@@ -17,11 +17,8 @@
     - rasterize: modules/rasterize_module.md
     - vectorize: modules/vectorize_module.md
     - ee_image: modules/ee_image.md
-<<<<<<< HEAD
     - plot: modules/plot_module.md
-=======
     - readers: modules/readers_module.md
->>>>>>> 8a1e062c
   - Tutorials:
     - Read overlapping rasters:
         - Overlapping S2 and Proba-V: read_overlapping_probav_and_sentinel2.ipynb
